--- conflicted
+++ resolved
@@ -17,12 +17,8 @@
     from finn.track_data_views.views_coordinator.tracks_viewer import TracksViewer
     from finn.utils.events import Event
 
-<<<<<<< HEAD
-from finn.track_data_views.graph_attributes import NodeAttr
 from finn.track_data_views.views.layers.contour_labels import ContourLabels
 
-=======
->>>>>>> 6140cb96
 
 def new_label(layer: TrackLabels):
     """A function to override the default finn labels new_label function.
