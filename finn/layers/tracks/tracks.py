# from finn.layers.base.base import Layer
# from finn.utils.events import Event
# from finn.utils.colormaps import AVAILABLE_COLORMAPS

from typing import Any
from warnings import warn

import numpy as np
import pandas as pd

from finn.layers.base import Layer
from finn.layers.tracks._track_utils import TrackManager
from finn.utils.colormaps import AVAILABLE_COLORMAPS, Colormap
from finn.utils.events import Event
from finn.utils.translations import trans


class Tracks(Layer):
    """Tracks layer.

    Parameters
    ----------
    data : array (N, D+1)
        Coordinates for N points in D+1 dimensions. ID,T,(Z),Y,X. The first
        axis is the integer ID of the track. D is either 3 or 4 for planar
        or volumetric timeseries respectively.
    affine : n-D array or finn.utils.transforms.Affine
        (N+1, N+1) affine transformation matrix in homogeneous coordinates.
        The first (N, N) entries correspond to a linear transform and
        the final column is a length N translation vector and a 1 or a napari
        `Affine` transform object. Applied as an extra transform on top of the
        provided scale, rotate, and shear values.
    axis_labels : tuple of str, optional
        Dimension names of the layer data.
        If not provided, axis_labels will be set to (..., 'axis -2', 'axis -1').
    blending : str
        One of a list of preset blending modes that determines how RGB and
        alpha values of the layer visual get mixed. Allowed values are
        {'opaque', 'translucent', and 'additive'}.
    cache : bool
        Whether slices of out-of-core datasets should be cached upon retrieval.
        Currently, this only applies to dask arrays.
    color_by : str
        Track property (from property keys) by which to color vertices.
    colormap : str
        Default colormap to use to set vertex colors. Specialized colormaps,
        relating to specified properties can be passed to the layer via
        colormaps_dict.
    colormaps_dict : dict {str: finn.utils.Colormap}
        Optional dictionary mapping each property to a colormap for that
        property. This allows each property to be assigned a specific colormap,
        rather than having a global colormap for everything.
<<<<<<< HEAD
    clipping_planes : list of dicts, list of ClippingPlane, or ClippingPlaneList
=======
    experimental_clipping_planes : list of dicts, list of ClippingPlane, ClippingPlaneList
>>>>>>> 4614349a
        Each dict defines a clipping plane in 3D in data coordinates.
        Valid dictionary keys are {'position', 'normal', and 'enabled'}.
        Values on the negative side of the normal are discarded if the plane is enabled.
    features : Dataframe-like
        Features table where each row corresponds to a point and each column
        is a feature.
    graph : dict {int: list}
        Graph representing associations between tracks. Dictionary defines the
        mapping between a track ID and the parents of the track. This can be
        one (the track has one parent, and the parent has >=1 child) in the
        case of track splitting, or more than one (the track has multiple
        parents, but only one child) in the case of track merging.
        See examples/tracks_3d_with_graph.py
    head_length : float
        Length of the positive (forward in time) tails in units of time.
    metadata : dict
        Layer metadata.
    name : str
        Name of the layer.
    ndim : int, optional
        The number of spatio-temporal dimensions of the tracks. Necessary if data is None
        to initialize an empty tracks layer.
    opacity : float
        Opacity of the layer visual, between 0.0 and 1.0.
    projection_mode : str
        How data outside the viewed dimensions but inside the thick Dims slice will
        be projected onto the viewed dimenions.
    properties : dict {str: array (N,)}, DataFrame
        Properties for each point. Each property should be an array of length N,
        where N is the number of points.
    rotate : float, 3-tuple of float, or n-D array.
        If a float convert into a 2D rotation matrix using that value as an
        angle. If 3-tuple convert into a 3D rotation matrix, using a yaw,
        pitch, roll convention. Otherwise assume an nD rotation. Angles are
        assumed to be in degrees. They can be converted from radians with
        np.degrees if needed.
    scale : tuple of float
        Scale factors for the layer.
    shear : 1-D array or n-D array
        Either a vector of upper triangular values, or an nD shear matrix with
        ones along the main diagonal.
    tail_length : float
        Length of the positive (backward in time) tails in units of time.
    tail_width : float
        Width of the track tails in pixels.
    translate : tuple of float
        Translation values for the layer.
    units : tuple of str or pint.Unit, optional
        Units of the layer data in world coordinates.
        If not provided, the default units are assumed to be pixels.
    visible : bool
        Whether the layer visual is currently being displayed.
    """

    # The max number of tracks that will ever be used to render the thumbnail
    # If more tracks are present then they are randomly subsampled
    _max_tracks_thumbnail = 1024

    def __init__(
        self,
        data,
        *,
        affine=None,
        axis_labels=None,
        blending="additive",
        cache=True,
        color_by="track_id",
        colormap="turbo",
        colormaps_dict=None,
        clipping_planes=None,
        features=None,
        graph=None,
        head_length: int = 0,
        metadata=None,
        name=None,
        ndim=None,
        opacity=1.0,
        projection_mode="none",
        properties=None,
        rotate=None,
        scale=None,
        shear=None,
        tail_length: int = 30,
        tail_width: int = 2,
        translate=None,
        units=None,
        visible=True,
    ) -> None:
        if ndim is None and data is None:
            raise ValueError("Must provide ndim or data to tracks layer")

        # if not provided with any data, set up an empty layer in 2D+t
        # otherwise convert the data to an np.ndarray
        data = np.empty((0, ndim + 1)) if data is None else np.asarray(data)

        # set the track data dimensions (remove ID from data)
        if ndim is None:
            ndim = data.shape[1] - 1
        elif ndim != data.shape[1] - 1:
            raise ValueError(
                f"Provided ndim {ndim} and data ndim {data.shape[1] - 1} do not match."
            )

        super().__init__(
            data,
            ndim,
            affine=affine,
            axis_labels=axis_labels,
            blending=blending,
            cache=cache,
            clipping_planes=clipping_planes,
            name=name,
            metadata=metadata,
            opacity=opacity,
            projection_mode=projection_mode,
            rotate=rotate,
            scale=scale,
            shear=shear,
            translate=translate,
            units=units,
            visible=visible,
        )

        self.events.add(
            tail_width=Event,
            tail_length=Event,
            head_length=Event,
            display_id=Event,
            display_tail=Event,
            display_graph=Event,
            color_by=Event,
            colormap=Event,
            properties=Event,
            rebuild_tracks=Event,
            rebuild_graph=Event,
            clipping_planes=Event,
        )

        # track manager deals with data slicing, graph building and properties
        self._manager = TrackManager(data)

        self._track_colors: np.ndarray | None = None
        self._colormaps_dict = colormaps_dict or {}  # additional colormaps
        self._color_by = color_by  # default color by ID
        self._colormap = colormap

        # use this to update shaders when the displayed dims change
        self._current_displayed_dims = None

        # track display default limits
        self._max_length = 300
        self._max_width = 20

        # track display properties
        self.tail_width = tail_width
        self.tail_length = tail_length
        self.head_length = head_length
        self.display_id = False
        self.display_tail = True
        self.display_graph = True

        # set the data, features, and graph
        self.data = data
        if properties is not None:
            self.properties = properties
        else:
            self.features = features
        self.graph = graph or {}

        self.color_by = color_by
        self.colormap = colormap

        self.refresh()

        # reset the display before returning
        self._current_displayed_dims = None

    @property
    def _extent_data(self) -> np.ndarray:
        """Extent of layer in data coordinates.

        Returns
        -------
        extent_data : array, shape (2, D)
        """
        if len(self.data) == 0:
            extrema = np.full((2, self.ndim), np.nan)
            return extrema
        maxs = np.max(self.data, axis=0)
        mins = np.min(self.data, axis=0)
        extrema = np.vstack([mins, maxs])
        return extrema[:, 1:]

    def _get_ndim(self) -> int:
        """Determine number of dimensions of the layer."""
        return self._manager.ndim

    def _get_state(self) -> dict[str, Any]:
        """Get dictionary of layer state.

        Returns
        -------
        state : dict of str to Any
            Dictionary of layer state.
        """
        state = self._get_base_state()
        state.update(
            {
                "data": self.data,
                "ndim": self.ndim,
                "properties": self.properties,
                "graph": self.graph,
                "color_by": self.color_by,
                "colormap": self.colormap,
                "colormaps_dict": self.colormaps_dict,
                "tail_width": self.tail_width,
                "tail_length": self.tail_length,
                "head_length": self.head_length,
                "features": self.features,
            }
        )
        return state

    def _set_view_slice(self) -> None:
        """Sets the view given the indices to slice with."""

        # if the displayed dims have changed, update the shader data
        dims_displayed = self._slice_input.displayed
        if dims_displayed != self._current_displayed_dims:
            # store the new dims
            self._current_displayed_dims = dims_displayed
            # fire the events to update the shaders
            self.events.rebuild_tracks()
            self.events.rebuild_graph()

        return

    def _get_value(self, position) -> int | None:
        """Value of the data at a position in data coordinates.

        Use a kd-tree to lookup the ID of the nearest tree.

        Parameters
        ----------
        position : tuple
            Position in data coordinates.

        Returns
        -------
        value : int or None
            Index of track that is at the current coordinate if any.
        """
        val = self._manager.get_value(np.array(position))
        if val is None:
            return None
        return int(val)

    def _update_thumbnail(self) -> None:
        """Update thumbnail with current points and colors."""
        colormapped = np.zeros(self._thumbnail_shape)
        colormapped[..., 3] = 1

        if (
            self._view_data is not None
            and self.track_colors is not None
            and self.data.shape[0] > 0
        ):
            de = self._extent_data
            min_vals = [de[0, i] for i in self._slice_input.displayed]
            shape = np.ceil(
                [de[1, i] - de[0, i] + 1 for i in self._slice_input.displayed]
            ).astype(int)
            zoom_factor = np.divide(self._thumbnail_shape[:2], shape[-2:]).min()
            if len(self._view_data) > self._max_tracks_thumbnail:
                thumbnail_indices = np.random.randint(
                    0, len(self._view_data), self._max_tracks_thumbnail
                )
                points = self._view_data[thumbnail_indices]
            else:
                points = self._view_data
                thumbnail_indices = np.array(range(len(self._view_data)))

            # get the track coords here
            coords = np.floor((points[:, :2] - min_vals[1:] + 0.5) * zoom_factor).astype(
                int
            )
            coords = np.clip(coords, 0, np.subtract(self._thumbnail_shape[:2], 1))

            # modulate track colors as per colormap/current_time
            assert self.track_times is not None
            assert self.current_time is not None
            colors = self.track_colors[thumbnail_indices]
            times = self.track_times[thumbnail_indices]
            alpha = (self.head_length + self.current_time - times) / (
                self.tail_length + self.head_length
            )
            alpha[times > self.current_time] = 1.0
            colors[:, -1] = np.clip(1.0 - alpha, 0.0, 1.0)
            colormapped[coords[:, 1], coords[:, 0]] = colors

        colormapped[..., 3] *= self.opacity
        colormapped[np.isnan(colormapped)] = 0
        self.thumbnail = colormapped.astype(np.uint8)

    @property
    def _view_data(self):
        """return a view of the data"""
        return self._pad_display_data(self._manager.track_vertices)

    @property
    def _view_graph(self):
        """return a view of the graph"""
        return self._pad_display_data(self._manager.graph_vertices)

    def _pad_display_data(self, vertices):
        """pad display data when moving between 2d and 3d"""
        if vertices is None:
            return None

        data = vertices[:, self._slice_input.displayed]
        # if we're only displaying two dimensions, then pad the display dim
        # with zeros
        if self._slice_input.ndisplay == 2:
            data = np.pad(data, ((0, 0), (0, 1)), "constant")
            return data[:, (1, 0, 2)]  # y, x, z -> x, y, z

        return data[:, (2, 1, 0)]  # z, y, x -> x, y, z

    @property
    def current_time(self) -> int | None:
        """current time according to the first dimension"""
        # TODO(arl): get the correct index here
        time_step = self._data_slice.point[0]

        if isinstance(time_step, slice):
            # if we are visualizing all time, then just set to the maximum
            # timestamp of the dataset
            return self._manager.max_time

        return time_step

    @property
    def use_fade(self) -> bool:
        """toggle whether we fade the tail of the track, depending on whether
        the time dimension is displayed"""
        return 0 in self._slice_input.not_displayed

    @property
    def data(self) -> np.ndarray:
        """array (N, D+1): Coordinates for N points in D+1 dimensions."""
        return self._manager.data

    @data.setter
    def data(self, data: np.ndarray) -> None:
        """set the data and build the vispy arrays for display"""
        # set the data and build the tracks
        self._manager.data = data
        self._manager.build_tracks()

        # reset the properties and recolor the tracks
        self.features = {}
        self._recolor_tracks()

        # reset the graph
        self._manager.graph = {}
        self._manager.build_graph()

        # fire events to update shaders
        self._update_dims()
        self.events.rebuild_tracks()
        self.events.rebuild_graph()
        self.events.data(value=self.data)
        self._reset_editable()

    @property
    def features(self) -> pd.DataFrame:
        """Dataframe-like features table.

        It is an implementation detail that this is a `pandas.DataFrame`. In the future,
        we will target the currently-in-development Data API dataframe protocol [1].
        This will enable us to use alternate libraries such as xarray or cuDF for
        additional features without breaking existing usage of this.

        If you need to specifically rely on the pandas API, please coerce this to a
        `pandas.DataFrame` using `features_to_pandas_dataframe`.

        References
        ----------
        .. [1]: https://data-apis.org/dataframe-protocol/latest/API.html
        """
        return self._manager.features

    @features.setter
    def features(
        self,
        features: dict[str, np.ndarray] | pd.DataFrame,
    ) -> None:
        self._manager.features = features
        self._check_color_by_in_features()
        self.events.properties()

    @property
    def properties(self) -> dict[str, np.ndarray]:
        """dict {str: np.ndarray (N,)}: Properties for each track."""
        return self._manager.properties

    @properties.setter
    def properties(self, properties: dict[str, np.ndarray]) -> None:
        """set track properties"""
        self.features = properties

    @property
    def properties_to_color_by(self) -> list[str]:
        """track properties that can be used for coloring etc..."""
        return list(self.properties.keys())

    @property
    def graph(self) -> dict[int, list[int]] | None:
        """dict {int: list}: Graph representing associations between tracks."""
        return self._manager.graph

    @graph.setter
    def graph(self, graph: dict[int, int | list[int]]) -> None:
        """Set the track graph."""
        # Ignored type, because mypy can't handle different signatures
        # on getters and setters; see https://github.com/python/mypy/issues/3004
        self._manager.graph = graph  # type: ignore[assignment]
        self._manager.build_graph()
        self.events.rebuild_graph()

    @property
    def tail_width(self) -> float:
        """float: Width for all vectors in pixels."""
        return self._tail_width

    @tail_width.setter
    def tail_width(self, tail_width: float) -> None:
        self._tail_width: float = np.clip(tail_width, 0.5, self._max_width)
        self.events.tail_width()

    @property
    def tail_length(self) -> int:
        """float: Width for all vectors in pixels."""
        return self._tail_length

    @tail_length.setter
    def tail_length(self, tail_length: int) -> None:
        if tail_length > self._max_length:
            self._max_length = tail_length
        self._tail_length: int = tail_length
        self.events.tail_length()

    @property
    def head_length(self) -> int:
        return self._head_length

    @head_length.setter
    def head_length(self, head_length: int) -> None:
        if head_length > self._max_length:
            self._max_length = head_length
        self._head_length: int = head_length
        self.events.head_length()

    @property
    def display_id(self) -> bool:
        """display the track id"""
        return self._display_id

    @display_id.setter
    def display_id(self, value: bool) -> None:
        self._display_id = value
        self.events.display_id()
        # TODO: this refresh is only here to trigger setting the id text...
        #       a bit overkill? But maybe for a future PR.
        self.refresh(extent=False, thumbnail=False)

    @property
    def display_tail(self) -> bool:
        """display the track tail"""
        return self._display_tail

    @display_tail.setter
    def display_tail(self, value: bool) -> None:
        self._display_tail = value
        self.events.display_tail()

    @property
    def display_graph(self) -> bool:
        """display the graph edges"""
        return self._display_graph

    @display_graph.setter
    def display_graph(self, value: bool) -> None:
        self._display_graph = value
        self.events.display_graph()

    @property
    def color_by(self) -> str:
        return self._color_by

    @color_by.setter
    def color_by(self, color_by: str) -> None:
        """set the property to color vertices by"""
        if color_by not in self.properties_to_color_by:
            raise ValueError(
                trans._(
                    "{color_by} is not a valid property key",
                    deferred=True,
                    color_by=color_by,
                )
            )
        self._color_by = color_by
        self._recolor_tracks()
        self.events.color_by()

    @property
    def colormap(self) -> str:
        return self._colormap

    @colormap.setter
    def colormap(self, colormap: str) -> None:
        """set the default colormap"""
        if colormap not in AVAILABLE_COLORMAPS:
            raise ValueError(
                trans._(
                    "Colormap {colormap} not available",
                    deferred=True,
                    colormap=colormap,
                )
            )
        self._colormap = colormap
        self._recolor_tracks()
        self.events.colormap()

    @property
    def colormaps_dict(self) -> dict[str, Colormap]:
        return self._colormaps_dict

    # Ignored type because mypy doesn't recognise colormaps_dict as a property
    # TODO: investigate and fix this - not sure why this is the case?
    @colormaps_dict.setter  # type: ignore[attr-defined]
    def colomaps_dict(self, colormaps_dict: dict[str, Colormap]) -> None:
        # validate the dictionary entries?
        self._colormaps_dict = colormaps_dict

    def _recolor_tracks(self) -> None:
        """recolor the tracks"""

        # this catch prevents a problem coloring the tracks if the data is
        # updated before the properties are. properties should always contain
        # a track_id key
        if self.color_by not in self.properties_to_color_by:
            self._color_by = "track_id"
            self.events.color_by()

        # if we change the coloring, rebuild the vertex colors array
        vertex_properties = self._manager.vertex_properties(self.color_by)

        def _norm(p):
            return (p - np.min(p)) / np.max([1e-10, np.ptp(p)])

        if self.color_by in self.colormaps_dict:
            colormap = self.colormaps_dict[self.color_by]
        else:
            # if we don't have a colormap, get one and scale the properties
            colormap = AVAILABLE_COLORMAPS[self.colormap]
            if vertex_properties.size > 0:
                vertex_properties = _norm(vertex_properties)

        # actually set the vertex colors
        self._track_colors = colormap.map(vertex_properties)

    @property
    def track_connex(self) -> np.ndarray | None:
        """vertex connections for drawing track lines"""
        return self._manager.track_connex

    @property
    def track_colors(self) -> np.ndarray | None:
        """return the vertex colors according to the currently selected
        property"""
        return self._track_colors

    @property
    def graph_connex(self) -> np.ndarray | None:
        """vertex connections for drawing the graph"""
        return self._manager.graph_connex

    @property
    def track_times(self) -> np.ndarray | None:
        """time points associated with each track vertex"""
        return self._manager.track_times

    @property
    def graph_times(self) -> np.ndarray | None:
        """time points associated with each graph vertex"""
        return self._manager.graph_times

    @property
    def track_labels(self) -> tuple:
        """return track labels at the current time"""
        assert self.current_time is not None
        labels, positions = self._manager.track_labels(self.current_time)

        # if there are no labels, return empty for vispy
        if not labels:
            return None, (None, None)

        padded_positions = self._pad_display_data(positions)
        return labels, padded_positions

    def _check_color_by_in_features(self) -> None:
        if self._color_by not in self.features.columns:
            warn(
                (
                    trans._(
                        "Previous color_by key {key!r} not present in features. "
                        "Falling back to track_id",
                        deferred=True,
                        key=self._color_by,
                    )
                ),
                UserWarning,
            )
            self._color_by = "track_id"
            self.events.color_by()<|MERGE_RESOLUTION|>--- conflicted
+++ resolved
@@ -50,11 +50,7 @@
         Optional dictionary mapping each property to a colormap for that
         property. This allows each property to be assigned a specific colormap,
         rather than having a global colormap for everything.
-<<<<<<< HEAD
     clipping_planes : list of dicts, list of ClippingPlane, or ClippingPlaneList
-=======
-    experimental_clipping_planes : list of dicts, list of ClippingPlane, ClippingPlaneList
->>>>>>> 4614349a
         Each dict defines a clipping plane in 3D in data coordinates.
         Valid dictionary keys are {'position', 'normal', and 'enabled'}.
         Values on the negative side of the normal are discarded if the plane is enabled.
